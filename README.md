--- conflicted
+++ resolved
@@ -43,12 +43,9 @@
 - Unsupervised pre-training
 - Multi-GPU training on one machine or across multiple machines with Horovod
 - End-to-end Tacotron2 based TTS with support for multi-speaker and GST
-<<<<<<< HEAD
 - Transformer based TTS and FastSpeech
 - WFST-based decoding
-=======
 - WFST creation and WFST-based decoding
->>>>>>> 19dc5ea8
 - Deployment with Tensorflow C++
 
 ## 3) Installation
