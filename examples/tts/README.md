# Speech Synthesis

Currently supported TTS tasks are LJSpeech and Chinese Standard Mandarin Speech Copus(data baker). An example script for Libritts will be released shortly.

Currently Tacotron2 and Fastspeech are supported for training and synthesis. Transformer based model will be released shortly.

To perform the full procedure of TTS experiments, simply run:
```bash
source tools/env.sh
bash examples/tts/$task_name/run.sh
```

## Core Stages:

1) Data preparation:
You can run `examples/tts/$task_name/run.sh`, it will download the corresponding dataset and store it in `examples/tts/$task_name/data`. The script `examples/tts/$task_name/local/prepare_data.py` would generate the desired csv file decripting the dataset

2) Data normalization:
<<<<<<< HEAD
With the generated csv file, we should compute the cmvn file firstly like this

`python athena/cmvn_main.py examples/tts/$task_name/configs/t2.json examples/tts/$task_name/data/train.csv`
We can also directly run the training command like this
`python athena/main.py examples/tts/$task_name/configs/t2.json`
It will automatically compute the cmvn file before training if the cmvn file does not exist.

3) Acoustic model training:
You can train a Tacotron2 model using json file `examples/tts/$task_name/configs/t2.json`

4) Synthesis:
Currently, we provide a simple synthesis process using GriffinLim vocoder. To test your training performance, run

`python athena/synthesize_main.py examples/tts/$task_name/t2.json`
=======
With the generated csv file, we should compute the cmvn file firstly like this `python athena/cmvn_main.py examples/tts/$task_name/configs/t2.json examples/tts/$task_name/data/train.csv`. We can also directly run the training command like this `python athena/main.py examples/tts/$task_name/configs/t2.json`. It will automatically compute the cmvn file before training if the cmvn file does not exist.

3) Acoustic model training:
You can train a Tacotron2 model using json file `examples/tts/$task_name/configs/t2.json`

4) Synthesis:
Currently, we provide a simple synthesis process using GriffinLim vocoder. To test your training performance, run `python athena/synthesize_main.py examples/tts/$task_name/t2.json`
>>>>>>> 5630b8b6
<|MERGE_RESOLUTION|>--- conflicted
+++ resolved
@@ -16,7 +16,6 @@
 You can run `examples/tts/$task_name/run.sh`, it will download the corresponding dataset and store it in `examples/tts/$task_name/data`. The script `examples/tts/$task_name/local/prepare_data.py` would generate the desired csv file decripting the dataset
 
 2) Data normalization:
-<<<<<<< HEAD
 With the generated csv file, we should compute the cmvn file firstly like this
 
 `python athena/cmvn_main.py examples/tts/$task_name/configs/t2.json examples/tts/$task_name/data/train.csv`
@@ -30,13 +29,4 @@
 4) Synthesis:
 Currently, we provide a simple synthesis process using GriffinLim vocoder. To test your training performance, run
 
-`python athena/synthesize_main.py examples/tts/$task_name/t2.json`
-=======
-With the generated csv file, we should compute the cmvn file firstly like this `python athena/cmvn_main.py examples/tts/$task_name/configs/t2.json examples/tts/$task_name/data/train.csv`. We can also directly run the training command like this `python athena/main.py examples/tts/$task_name/configs/t2.json`. It will automatically compute the cmvn file before training if the cmvn file does not exist.
-
-3) Acoustic model training:
-You can train a Tacotron2 model using json file `examples/tts/$task_name/configs/t2.json`
-
-4) Synthesis:
-Currently, we provide a simple synthesis process using GriffinLim vocoder. To test your training performance, run `python athena/synthesize_main.py examples/tts/$task_name/t2.json`
->>>>>>> 5630b8b6
+`python athena/synthesize_main.py examples/tts/$task_name/t2.json`