--- conflicted
+++ resolved
@@ -30,33 +30,19 @@
 if [ ${stage} -le 0 ] && [ ${stop_stage} -ge 0 ]; then
     # prepare data
     echo "Creating csv"
-<<<<<<< HEAD
-    mkdir -p examples/asr/aishell_sub/data
-    python examples/asr/aishell_sub/local/prepare_data.py \
-        $dataset_dir examples/asr/aishell_sub/data || exit 1
-=======
     mkdir -p ${workplace_dir}/data
     python ${workplace_dir}/local/prepare_data.py \
         $dataset_dir ${workplace_dir}/data || exit 1
->>>>>>> eeae94ef
 fi
 
 if [ ${stage} -le 1 ] && [ ${stop_stage} -ge 1 ]; then
     # calculate cmvn
     echo "Computing cmvn"
-<<<<<<< HEAD
-    cat examples/asr/aishell_sub/data/train.csv > examples/asr/aishell_sub/data/all.csv
-    tail -n +2 examples/asr/aishell_sub/data/dev.csv >> examples/asr/aishell_sub/data/all.csv
-    tail -n +2 examples/asr/aishell_sub/data/test.csv >> examples/asr/aishell_sub/data/all.csv
-    python athena/cmvn_main.py \
-        examples/asr/aishell_sub/configs/mpc.json examples/asr/aishell_sub/data/all.csv || exit 1
-=======
     cat ${workplace_dir}/data/train.csv > ${workplace_dir}/data/all.csv
     tail -n +2 ${workplace_dir}/data/dev.csv >> ${workplace_dir}/data/all.csv
     tail -n +2 ${workplace_dir}/data/test.csv >> ${workplace_dir}/data/all.csv
     python athena/cmvn_main.py \
         ${workplace_dir}/configs/mpc.json ${workplace_dir}/data/all.csv || exit 1
->>>>>>> eeae94ef
 fi
 
 
@@ -64,30 +50,12 @@
     # finetuning stage
     echo "Fine-tuning"
     python athena/main.py \
-<<<<<<< HEAD
-        examples/asr/aishell_sub/configs/mtl_transformer_sp.json || exit 1
-=======
         ${workplace_dir}/configs/mtl_transformer_sp.json || exit 1
->>>>>>> eeae94ef
 fi
 
 if [ ${stage} -le 4 ] && [ ${stop_stage} -ge 4 ]; then
     # prepare language model
     echo "Training language model ..."
-<<<<<<< HEAD
-    tail -n +2 examples/asr/aishell_sub/data/train.csv |\
-        cut -f 3 > examples/asr/aishell_sub/data/text
-    # tools/kenlm/build/bin/lmplz -o 4 < examples/asr/aishell/data/text \
-    #     > examples/asr/aisehll/data/4gram.arpa || exit 1
-    tail -n +2 examples/asr/aishell_sub/data/train.csv |\
-        awk '{print $3"\t"$3}' > examples/asr/aishell_sub/data/train.trans.csv
-    tail -n +2 examples/asr/aishell_sub/data/dev.csv |\
-        awk '{print $3"\t"$3}' > examples/asr/aishell_sub/data/dev.trans.csv
-    tail -n +2 examples/asr/aishell_sub/data/test.csv |\
-        awk '{print $3"\t"$3}' > examples/asr/aishell_sub/data/test.trans.csv
-    python athena/main.py \
-        examples/asr/aishell_sub/configs/rnnlm.json || exit 1
-=======
     tail -n +2 ${workplace_dir}/data/train.csv |\
         cut -f 3 > ${workplace_dir}/data/text
     tail -n +2 ${workplace_dir}/data/train.csv |\
@@ -98,16 +66,11 @@
         awk '{print $3"\t"$3}' > ${workplace_dir}/data/test.trans.csv
     python athena/main.py \
         ${workplace_dir}/configs/rnnlm.json || exit 1
->>>>>>> eeae94ef
 fi
 
 if [ ${stage} -le 5 ] && [ ${stop_stage} -ge 5 ]; then
     # decoding stage
     echo "Running decode ..."
     python athena/decode_main.py \
-<<<<<<< HEAD
-        examples/asr/aishell_sub/configs/mtl_transformer_sp.json || exit 1
-=======
         ${workplace_dir}/configs/mtl_transformer_sp.json || exit 1
->>>>>>> eeae94ef
 fi