--- conflicted
+++ resolved
@@ -79,13 +79,8 @@
 
 
 class BaseDatasetBuilder:
-<<<<<<< HEAD
     """base dataset builder
     """
-=======
-    """ base dataset """
-    default_config = {}
->>>>>>> 22935092
 
     def __init__(self, config=None):
         # hparams
@@ -110,15 +105,12 @@
         return len(self.entries)
 
     @property
-<<<<<<< HEAD
     def entries_list(self):
         """return the entries list
         """
         return self.entries
 
     @property
-=======
->>>>>>> 22935092
     def sample_type(self):
         """example types
         """
@@ -200,22 +192,6 @@
         raise NotImplementedError
 
     def compute_cmvn_if_necessary(self, is_necessary=True):
-<<<<<<< HEAD
         """vitural interface
         """
-=======
-        """ compute cmvn file
-        """
-        if not is_necessary:
-            return self
-        if os.path.exists(self.hparams.cmvn_file):
-            return self
-        feature_dim = self.audio_featurizer.dim * self.audio_featurizer.num_channels
-        with tf.device("/cpu:0"):
-            self.feature_normalizer.compute_cmvn(
-                self.entries, self.speakers, self.audio_featurizer, feature_dim,
-                self.hparams.num_cmvn_workers
-            )
-        self.feature_normalizer.save_cmvn(["speaker", "mean", "var"])
->>>>>>> 22935092
         return self