--- conflicted
+++ resolved
@@ -22,32 +22,8 @@
 from .base import SpeechBaseDatasetBuilder
 
 
-<<<<<<< HEAD
-class SpeechSynthesisDatasetBuilder(BaseDatasetBuilder):
+class SpeechSynthesisDatasetBuilder(SpeechBaseDatasetBuilder):
     """SpeechSynthesisDatasetBuilder
-
-=======
-class SpeechSynthesisDatasetBuilder(SpeechBaseDatasetBuilder):
-    """ SpeechSynthesisDatasetBuilder
-
-    Args:
-        for __init__(self, config=None)
-
-    Config:
-        audio_config: the config file for feature extractor, default={'type':'Fbank'}
-        vocab_file: the vocab file, default='data/utils/ch-en.vocab'
-
-    Interfaces::
-        __len__(self): return the number of data samples
-        num_class(self): return the max_index of the vocabulary + 1
-        @property:
-          sample_shape:
-            {"input": tf.TensorShape([None]),
-             "input_length": tf.TensorShape([1]),
-             "output_length": tf.TensorShape([1]),
-             "output": tf.TensorShape([None, dimension]),
-             "speaker": tf.TensorShape([1])}
->>>>>>> 22935092
     """
     default_config = {
         "audio_config": {"type": "Fbank"},
@@ -73,20 +49,12 @@
         if self.hparams.data_csv is not None:
             self.preprocess_data(self.hparams.data_csv)
 
-<<<<<<< HEAD
-    def reload_config(self, config):
-        """reload the config
-        """
-        if config is not None:
-            self.hparams.override_from_dict(config)
-=======
     def load_duration(self, duration):
         duration = tf.convert_to_tensor([float(d) for d in duration])
         duration = duration / self.frame_length
         duration = tf.cast(tf.clip_by_value(tf.math.round(duration), 0.0,
                                             tf.cast(10000, dtype=tf.float32)), dtype=tf.int32)
         return duration
->>>>>>> 22935092
 
     def preprocess_data(self, file_path):
         """generate a list of tuples (wav_filename, wav_length_ms, transcript, speaker).
@@ -133,34 +101,8 @@
                             self.hparams.output_length_range[1]), self.entries))
         return self
 
-<<<<<<< HEAD
-    def load_csv(self, file_path):
-        """load csv file
-        """
-        return self.preprocess_data(file_path)
-
-    def __getitem__(self, index):
-        """get a sample
-
-        Args:
-            index (int): index of the entries
-
-        Returns:
-            dict: sample::
-
-            {
-                "input": text,
-                "input_length": text_length,
-                "output_length": audio_feat_length,
-                "output": audio_feat,
-                "speaker": self.speakers_dict[speaker]
-            }
-        """
-        audio_data, _, transcripts, speaker = self.entries[index]
-=======
     def __getitem__(self, index):
         audio_data, _, transcripts, durations, speaker = self.entries[index]
->>>>>>> 22935092
         audio_feat = self.audio_featurizer(audio_data)
         audio_feat = self.feature_normalizer(audio_feat, speaker)
         audio_feat_length = audio_feat.shape[0]
@@ -182,14 +124,6 @@
             "duration": duration_index
         }
 
-<<<<<<< HEAD
-    def __len__(self):
-        """return the number of data samples
-        """
-        return len(self.entries)
-
-=======
->>>>>>> 22935092
     @property
     def num_class(self):
         """:obj:`@property`
@@ -200,21 +134,6 @@
         return len(self.text_featurizer)
 
     @property
-<<<<<<< HEAD
-    def speaker_list(self):
-        """return the speaker list
-        """
-        return self.speakers
-
-    @property
-    def audio_featurizer_func(self):
-        """return the audio_featurizer function
-        """
-        return self.audio_featurizer
-
-    @property
-=======
->>>>>>> 22935092
     def feat_dim(self):
         """return the number of feature dims
         """
@@ -295,75 +214,4 @@
                 "speaker": tf.TensorSpec(shape=(None), dtype=tf.int32),
                 "duration": tf.TensorSpec(shape=(None, None), dtype=tf.int32)
             },
-<<<<<<< HEAD
         )
-
-    def filter_sample_by_unk(self):
-        """filter samples which contain unk
-        """
-        if self.hparams.remove_unk is False:
-            return self
-        filter_entries = []
-        unk = self.text_featurizer.unk_index
-        if unk == -1:
-            return self
-        for items in self.entries:
-            if unk not in self.text_featurizer.encode(items[2]):
-                filter_entries.append(items)
-        self.entries = filter_entries
-        return self
-
-    def filter_sample_by_input_length(self):
-        """filter samples by input length
-
-        The length of filterd samples will be in [min_length, max_length)
-
-        Returns:
-            entries: a filtered list of tuples
-            (wav_filename, wav_len, transcript, speaker)
-        """
-        min_len = self.hparams.input_length_range[0]
-        max_len = self.hparams.input_length_range[1]
-        filter_entries = []
-        for items in self.entries:
-            if len(items[2]) in range(min_len, max_len):
-                filter_entries.append(items)
-        self.entries = filter_entries
-        return self
-
-    def filter_sample_by_output_length(self):
-        """filter samples by output length
-
-        The length of filterd samples will be in [min_length, max_length)
-
-        Returns:
-            entries: a filtered list of tuples
-            (wav_filename, wav_len, transcripts, speaker)
-        """
-        min_len = self.hparams.output_length_range[0]
-        max_len = self.hparams.output_length_range[1]
-        filter_entries = []
-        for items in self.entries:
-            if float(items[1]) in range(min_len, max_len):
-                filter_entries.append(items)
-        self.entries = filter_entries
-        return self
-
-    def compute_cmvn_if_necessary(self, is_necessary=True):
-        """compute cmvn file
-        """
-        if not is_necessary:
-            return self
-        if os.path.exists(self.hparams.cmvn_file):
-            return self
-        feature_dim = self.audio_featurizer.dim * self.audio_featurizer.num_channels
-        with tf.device("/cpu:0"):
-            self.feature_normalizer.compute_cmvn(
-                self.entries, self.speakers, self.audio_featurizer, feature_dim,
-                num_cmvn_workers=self.hparams.num_cmvn_workers
-            )
-        self.feature_normalizer.save_cmvn(["speaker", "mean", "var"])
-        return self
-=======
-        )
->>>>>>> 22935092
