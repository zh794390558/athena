--- conflicted
+++ resolved
@@ -25,15 +25,10 @@
 try:
     import horovod.tensorflow as hvd
 except ImportError:
-<<<<<<< HEAD
     print("There is some problem with your horovod installation. But it wouldn't affect single-gpu training")
 import pyworld
 import numpy as np
 import librosa
-=======
-    print("There is some problem with your horovod installation. \
-           But it wouldn't affect single-gpu training")
->>>>>>> caf4ad5c
 from .utils.hparam import register_and_parse_hparams
 from .utils.metric_check import MetricChecker
 from .utils.misc import validate_seqs
