# coding=utf-8
# Copyright (C) 2019 ATHENA AUTHORS; Xiangang Li; Jianwei Sun; Ruixiong Zhang; Dongwei Jiang; Chunxin Xiao
#
# Licensed under the Apache License, Version 2.0 (the "License");
# you may not use this file except in compliance with the License.
# You may obtain a copy of the License at
#
#     http://www.apache.org/licenses/LICENSE-2.0
#
# Unless required by applicable law or agreed to in writing, software
# distributed under the License is distributed on an "AS IS" BASIS,
# WITHOUT WARRANTIES OR CONDITIONS OF ANY KIND, either express or implied.
# See the License for the specific language governing permissions and
# limitations under the License.
# ==============================================================================
# pylint: disable=arguments-differ
# pylint: disable=no-member
""" high-level abstraction of different stages in speech processing """

import warnings
import time
import os
import tensorflow as tf
from absl import logging
try:
    import horovod.tensorflow as hvd
except ImportError:
    print("There is some problem with your horovod installation. But it wouldn't affect single-gpu training")
import pyworld
import numpy as np
import librosa
from .utils.hparam import register_and_parse_hparams
from .utils.metric_check import MetricChecker
from .utils.misc import validate_seqs
from .metrics import CharactorAccuracy, ClassificationAccuracy
from .tools.vocoder import GriffinLim
from .tools.beam_search import BeamSearchDecoder
try:
    from pydecoders import WFSTDecoder
except ImportError:
    print("pydecoder is not installed, this will only affect WFST decoding")


class BaseSolver(tf.keras.Model):
    """Base Solver.
    """
    default_config = {
        "clip_norm": 100.0,
        "log_interval": 10,
        "enable_tf_function": True
    }
    def __init__(self, model, optimizer, sample_signature, eval_sample_signature=None,
                 config=None, **kwargs):
        super().__init__(**kwargs)
        self.model = model
        self.optimizer = optimizer
        self.metric_checker = MetricChecker(self.optimizer)
        self.sample_signature = sample_signature
        self.eval_sample_signature = eval_sample_signature
        self.hparams = register_and_parse_hparams(self.default_config, config, cls=self.__class__)

    @staticmethod
    def initialize_devices(visible_gpu_idx=None):
        """ initialize hvd devices, should be called firstly """
        gpus = tf.config.experimental.list_physical_devices("GPU")
        for gpu in gpus:
            tf.config.experimental.set_memory_growth(gpu, True)
        # means we're running in GPU mode
        if len(gpus) != 0:
            assert len(gpus) >= len(visible_gpu_idx)
            for idx in visible_gpu_idx:
                tf.config.experimental.set_visible_devices(gpus[idx], "GPU")

    @staticmethod
    def clip_by_norm(grads, norm):
        """ clip norm using tf.clip_by_norm """
        if norm <= 0:
            return grads
        grads = [
            None if gradient is None else tf.clip_by_norm(gradient, norm)
            for gradient in grads
        ]
        return grads

    def train_step(self, samples):
        """ train the model 1 step """
        with tf.GradientTape() as tape:
            # outputs of a forward run of model, potentially contains more than one item
            outputs = self.model(samples, training=True)
            loss, metrics = self.model.get_loss(outputs, samples, training=True)
            total_loss = sum(list(loss.values())) if isinstance(loss, dict) else loss
        grads = tape.gradient(total_loss, self.model.trainable_variables)
        grads = self.clip_by_norm(grads, self.hparams.clip_norm)
        self.optimizer.apply_gradients(zip(grads, self.model.trainable_variables))
        return loss, metrics

    def train(self, dataset, total_batches=-1):
        """ Update the model in 1 epoch """
        train_step = self.train_step
        if self.hparams.enable_tf_function:
            logging.info("please be patient, enable tf.function, it takes time ...")
            train_step = tf.function(train_step, input_signature=self.sample_signature)
        for batch, samples in enumerate(dataset.take(total_batches)):
            # train 1 step
            samples = self.model.prepare_samples(samples)
            loss, metrics = train_step(samples)
            if batch % self.hparams.log_interval == 0:
                logging.info(self.metric_checker(loss, metrics))
                self.model.reset_metrics()

    def evaluate_step(self, samples):
        """ evaluate the model 1 step """
        # outputs of a forward run of model, potentially contains more than one item
        outputs = self.model(samples, training=False)
        loss, metrics = self.model.get_loss(outputs, samples, training=False)
        return loss, metrics

    def evaluate(self, dataset, epoch):
        """ evaluate the model """
        loss_metric = tf.keras.metrics.Mean(name="AverageLoss")
        loss, metrics = None, None
        evaluate_step = self.evaluate_step
        if self.hparams.enable_tf_function:
            logging.info("please be patient, enable tf.function, it takes time ...")
            evaluate_step = tf.function(evaluate_step, input_signature=self.eval_sample_signature)
        self.model.reset_metrics()  # init metric.result() with 0
        for batch, samples in enumerate(dataset):
            samples = self.model.prepare_samples(samples)
            loss, metrics = evaluate_step(samples)
            if batch % self.hparams.log_interval == 0:
                logging.info(self.metric_checker(loss, metrics, -2))
            total_loss = sum(list(loss.values())) if isinstance(loss, dict) else loss
            loss_metric.update_state(total_loss)
        logging.info(self.metric_checker(loss_metric.result(), metrics, evaluate_epoch=epoch))
        self.model.reset_metrics()
        return loss_metric.result(), metrics

class HorovodSolver(BaseSolver):
    """ A multi-processer solver based on Horovod """

    @staticmethod
    def initialize_devices(visible_gpu_idx=None):
        """ initialize hvd devices, should be called firstly """
        if visible_gpu_idx is not None:
            warnings.warn("we can not set the visible gpu idx like this")
        hvd.init()
        gpus = tf.config.experimental.list_physical_devices("GPU")
        for gpu in gpus:
            tf.config.experimental.set_memory_growth(gpu, True)
        if gpus:
            tf.config.experimental.set_visible_devices(gpus[hvd.local_rank()], "GPU")

    def train_step(self, samples):
        """ train the model 1 step """
        with tf.GradientTape() as tape:
            # outputs of a forward run of model, potentially contains more than one item
            outputs = self.model(samples, training=True)
            loss, metrics = self.model.get_loss(outputs, samples, training=True)
            total_loss = sum(list(loss.values())) if isinstance(loss, dict) else loss
        # Horovod: add Horovod Distributed GradientTape.
        tape = hvd.DistributedGradientTape(tape)
        grads = tape.gradient(total_loss, self.model.trainable_variables)
        grads = self.clip_by_norm(grads, self.hparams.clip_norm)
        self.optimizer.apply_gradients(zip(grads, self.model.trainable_variables))
        return loss, metrics

    def train(self, dataset, total_batches=-1):
        """ Update the model in 1 epoch """
        train_step = self.train_step
        if self.hparams.enable_tf_function:
            logging.info("please be patient, enable tf.function, it takes time ...")
            train_step = tf.function(train_step, input_signature=self.sample_signature)
        for batch, samples in enumerate(dataset.take(total_batches)):
            # train 1 step
            samples = self.model.prepare_samples(samples)
            loss, metrics = train_step(samples)
            # Horovod: broadcast initial variable states from rank 0 to all other processes.
            # This is necessary to ensure consistent initialization of all workers when
            # training is started with random weights or restored from a checkpoint.
            #
            # Note: broadcast should be done after the first gradient step to ensure optimizer
            # initialization.
            if batch == 0:
                hvd.broadcast_variables(self.model.trainable_variables, root_rank=0)
                hvd.broadcast_variables(self.optimizer.variables(), root_rank=0)
            if batch % self.hparams.log_interval == 0 and hvd.rank() == 0:
                logging.info(self.metric_checker(loss, metrics))
                self.model.reset_metrics()

    def evaluate(self, dataset, epoch=0):
        """ evaluate the model """
        loss_metric = tf.keras.metrics.Mean(name="AverageLoss")
        loss, metrics = None, None
        evaluate_step = self.evaluate_step
        if self.hparams.enable_tf_function:
            logging.info("please be patient, enable tf.function, it takes time ...")
            evaluate_step = tf.function(evaluate_step, input_signature=self.eval_sample_signature)
        self.model.reset_metrics()
        for batch, samples in enumerate(dataset):
            samples = self.model.prepare_samples(samples)
            loss, metrics = evaluate_step(samples)
            if batch % self.hparams.log_interval == 0 and hvd.rank() == 0:
                logging.info(self.metric_checker(loss, metrics, -2))
            loss_metric.update_state(loss)
        if hvd.rank() == 0:
            logging.info(self.metric_checker(loss_metric.result(), metrics, evaluate_epoch=epoch))
            self.model.reset_metrics()
        return loss_metric.result(), metrics


class DecoderSolver(BaseSolver):
    """ DecoderSolver
    """
    default_config = {
        "decoder_type": "wfst_decoder",
        "model_avg_num": 1,
        "beam_size": 4,
        "ctc_weight": 0.0,
        "lm_weight": 0.1,
        "lm_type": "",
        "lm_path": None,
        "acoustic_scale": 10.0,
        "max_active": 80,
        "min_active": 0,
        "wfst_beam": 30.0,
        "max_seq_len": 100,
        "wfst_graph": None
    }

    # pylint: disable=super-init-not-called
    def __init__(self, model, config=None, lm_model=None):
        super().__init__(model, None, None)
        self.model = model
        self.hparams = register_and_parse_hparams(self.default_config, config, cls=self.__class__)
        if self.hparams.decoder_type == "beam_search_decoder":
            self.decoder = BeamSearchDecoder.build_decoder(self.hparams,
                                                           self.model.num_class,
                                                           self.model.sos,
                                                           self.model.eos,
                                                           self.model.time_propagate,
                                                           lm_model=lm_model)
        elif self.hparams.decoder_type == "wfst_decoder":
            self.decoder = WFSTDecoder(self.hparams.wfst_graph, acoustic_scale=self.hparams.acoustic_scale,
                                       max_active=self.hparams.max_active, min_active=self.hparams.min_active,
                                       beam=self.hparams.wfst_beam, max_seq_len=self.hparams.max_seq_len)
        else:
            raise ValueError("This decoder type is not supported")

    def decode(self, dataset, rank_size=1):
        """ decode the model """
        if dataset is None:
            return
        metric = CharactorAccuracy(rank_size=rank_size)
        for _, samples in enumerate(dataset):
            begin = time.time()
            samples = self.model.prepare_samples(samples)
            predictions = self.model.decode(samples, self.hparams, self.decoder)
            validated_preds = validate_seqs(predictions, self.model.eos)[0]
            validated_preds = tf.cast(validated_preds, tf.int64)
            num_errs, _ = metric.update_state(validated_preds, samples)
            reports = (
                "predictions: %s\tlabels: %s\terrs: %d\tavg_acc: %.4f\tsec/iter: %.4f"
                % (
                    predictions,
                    samples["output"].numpy(),
                    num_errs,
                    metric.result(),
                    time.time() - begin,
                )
            )
            logging.info(reports)
        logging.info("decoding finished")


class SynthesisSolver(BaseSolver):
    """ SynthesisSolver
    """
    default_config = {
        "model_avg_num": 1,
        "gl_iters": 64,
        "synthesize_from_true_fbank": True,
        "output_directory": None
    }

    def __init__(self, model, data_descriptions=None, config=None):
        super().__init__(model, None, None)
        self.model = model
        self.hparams = register_and_parse_hparams(self.default_config, config, cls=self.__class__)
        self.feature_normalizer = data_descriptions.feature_normalizer
        self.speakers_ids_dict = data_descriptions.speakers_ids_dict
        self.vocoder = GriffinLim(data_descriptions)
        self.sample_signature = data_descriptions.sample_signature

    def synthesize(self, dataset):
        """ synthesize using vocoder on dataset """
        if dataset is None:
            return
        total_elapsed = 0
        synthesize_step = tf.function(self.model.synthesize, input_signature=self.sample_signature)
        for i, samples in enumerate(dataset):
            start = time.time()
            samples = self.model.prepare_samples(samples)
            speaker = samples['speaker']
            speaker = self.speakers_ids_dict[int(speaker[0])]
            outputs = synthesize_step(samples)
            end = time.time() - start
            total_elapsed += end
            features, _ = outputs
            if self.hparams.synthesize_from_true_fbank:
                samples_outputs = self.feature_normalizer(samples['output'][0],
                                                          speaker, reverse=True)
                self.vocoder(samples_outputs.numpy(), self.hparams, name='true_%s' % str(i))
            features = self.feature_normalizer(features[0], speaker, reverse=True)
            self.vocoder(features.numpy(), self.hparams, name=i)
        logging.info("model computation elapsed: %s" % total_elapsed)


<<<<<<< HEAD
class SpeakerSolver(BaseSolver):
    """ SpeakerSolver
    inference solver for speaker recognition
    """
    default_config = {
        "model_avg_num": 1
    }
    def __init__(self, model, config=None, lm_model=None):
        super().__init__(model, None, None)
        self.model = model
        self.hparams = register_and_parse_hparams(self.default_config, config, cls=self.__class__)

    def decode(self, dataset, rank_size=1):
        """ decode the model """
        if dataset is None:
            return
        metric_top1 = ClassificationAccuracy(top_k=1, name="top1_acc", rank_size=rank_size)
        metric_top5 = ClassificationAccuracy(top_k=5, name="top5_acc", rank_size=rank_size)

        total_elapsed = 0
        inference_step = tf.function(self.model.decode, input_signature=self.sample_signature)
        for _, samples in enumerate(dataset):
            samples = self.model.prepare_samples(samples)
            start = time.time()
            predictions = inference_step(samples, self.hparams)
            end = time.time() - start
            total_elapsed += end
            argmax = tf.argmax(predictions, axis=1)
            _, _ = metric_top1.update_state(predictions, samples)
            _, _ = metric_top5.update_state(predictions, samples)
            reports = (
                "predictions: %s\targmax:%s\tlabels: %s\t \
                    top1_acc: %.4f\ttop5_acc: %.4f\tsec/iter: %.4f"
                % (
                    predictions,
                    argmax,
                    samples["output"].numpy(),
                    metric_top1.result(),
                    metric_top5.result(),
                    end,
                )
            )
            logging.info(reports)
        logging.info("model computation elapsed: %s" % total_elapsed)
=======
class GanSolver(BaseSolver):
    """ Gan Solver.
    """
    default_config = {
        "clip_norm": 100.0,
        "log_interval": 10,
        "enable_tf_function": True
    }

    def __init__(self, model, sample_signature, config=None):
        super().__init__(model, None, sample_signature)
        self.model = model
        self.metric_checker = MetricChecker(self.model.get_stage_model("generator").optimizer)
        self.sample_signature = sample_signature
        self.hparams = register_and_parse_hparams(self.default_config, config, cls=self.__class__)

    def train_step(self, samples):
        """ train the model 1 step """
        # classifier
        with tf.GradientTape() as tape:
            # outputs of a forward run of model, potentially contains more than one item
            outputs = self.model(samples, training=True, stage="classifier")
            loss_c, metrics_c = self.model.get_loss(outputs, samples, training=True, stage="classifier")
            total_loss = sum(list(loss_c.values())) if isinstance(loss_c, dict) else loss_c
        grads = tape.gradient(total_loss, self.model.get_stage_model("classifier").trainable_variables)
        grads = self.clip_by_norm(grads, self.hparams.clip_norm)
        self.model.get_stage_model("classifier").optimizer.apply_gradients\
            (zip(grads, self.model.get_stage_model("classifier").trainable_variables))

        # generator
        with tf.GradientTape() as tape:
            # outputs of a forward run of model, potentially contains more than one item
            outputs = self.model(samples, training=True, stage="generator")
            loss_g, metrics_g = self.model.get_loss(outputs, samples, training=True, stage="generator")
            total_loss = sum(list(loss_g.values())) if isinstance(loss_g, dict) else loss_g
        grads = tape.gradient(total_loss, self.model.get_stage_model("generator").trainable_variables)
        grads = self.clip_by_norm(grads, self.hparams.clip_norm)
        self.model.get_stage_model("generator").optimizer.apply_gradients\
            (zip(grads, self.model.get_stage_model("generator").trainable_variables))

        # discriminator
        with tf.GradientTape() as tape:
            # outputs of a forward run of model, potentially contains more than one item
            outputs = self.model(samples, training=True, stage="discriminator")
            loss_d, metrics_d = self.model.get_loss(outputs, samples, training=True, stage="discriminator")
            total_loss = sum(list(loss_d.values())) if isinstance(loss_d, dict) else loss_d
        grads = tape.gradient(total_loss, self.model.get_stage_model("discriminator").trainable_variables)
        grads = self.clip_by_norm(grads, self.hparams.clip_norm)
        self.model.get_stage_model("discriminator").optimizer.apply_gradients\
            (zip(grads, self.model.get_stage_model("discriminator").trainable_variables))

        # total loss is the same of classifier, generator and discriminator
        total_loss = loss_c + loss_g + loss_d
        metrics = {"metrics_c": metrics_c, "metrics_g": metrics_g, "metrics_d": metrics_d}
        return total_loss, metrics

    def train(self, dataset, total_batches=-1):
        """ Update the model in 1 epoch """
        train_step = self.train_step
        if self.hparams.enable_tf_function:
            logging.info("please be patient, enable tf.function, it takes time ...")
            train_step = tf.function(train_step, input_signature=self.sample_signature)
        for batch, samples in enumerate(dataset.take(total_batches)):
            # train 1 step
            samples = self.model.prepare_samples(samples)
            total_loss, metrics = train_step(samples)
            if batch % self.hparams.log_interval == 0:
                logging.info(self.metric_checker(total_loss, metrics))
                self.model.reset_metrics()

    def evaluate_step(self, samples):
        """ evaluate the model 1 step """
        # outputs of a forward run of model, potentially contains more than one item
        outputs = self.model(samples, training=False, stage="classifier")
        loss_c, metrics_c = self.model.get_loss(outputs, samples, training=False, stage="classifier")

        outputs = self.model(samples, training=False, stage="generator")
        loss_g, metrics_g = self.model.get_loss(outputs, samples, training=False, stage="generator")

        outputs = self.model(samples, training=False, stage="discriminator")
        loss_d, metrics_d = self.model.get_loss(outputs, samples, training=False, stage="discriminator")

        total_loss = loss_c + loss_g + loss_d
        metrics = {"metrics_c": metrics_c, "metrics_g": metrics_g, "metrics_d": metrics_d}
        return total_loss, metrics

    def evaluate(self, dataset, epoch=0):
        """ evaluate the model """
        loss_metric = tf.keras.metrics.Mean(name="AverageLoss")
        loss, metrics = None, None
        evaluate_step = self.evaluate_step
        if self.hparams.enable_tf_function:
            logging.info("please be patient, enable tf.function, it takes time ...")
            evaluate_step = tf.function(evaluate_step, input_signature=self.sample_signature)
        self.model.reset_metrics()  # init metric.result() with 0
        for batch, samples in enumerate(dataset):
            samples = self.model.prepare_samples(samples)
            total_loss, metrics = evaluate_step(samples)
            if batch % self.hparams.log_interval == 0:
                logging.info(self.metric_checker(total_loss, metrics, -2))
            total_loss = sum(list(total_loss.values())) if isinstance(total_loss, dict) else total_loss
            loss_metric.update_state(total_loss)
        logging.info(self.metric_checker(loss_metric.result(), metrics, evaluate_epoch=epoch))
        self.model.reset_metrics()
        return loss_metric.result(), metrics


class ConvertSolver(BaseSolver):
    """ ConvertSolver
    """
    default_config = {
        "output_directory": "./gen_vcc2018/"
    }

    def __init__(self, model=None, data_descriptions=None, config=None):
        super().__init__(model, None, None)
        self.model = model
        self.hparams = register_and_parse_hparams(self.default_config, config, cls=self.__class__)
        self.feature_normalizer = data_descriptions.feature_normalizer
        self.speakers_ids_dict = data_descriptions.speakers_ids_dict
        self.fs, self.fft_size = data_descriptions.fs, data_descriptions.fft_size

    def convert(self, dataset):
        if dataset is None:
            print("convert dataset error!")
            return
        for i, samples in enumerate(dataset):
            samples = self.model.prepare_samples(samples)
            src_coded_sp, src_speaker_onehot, src_f0, src_ap = samples["src_coded_sp"], \
                 samples["src_speaker"], samples["src_f0"], samples["src_ap"]
            tar_speaker_onehot = samples["tar_speaker"]
            # Map the ids to the speakers name
            src_id, tar_id = samples["src_id"], samples["tar_id"]
            src_id, tar_id = int(src_id), int(tar_id)
            src_speaker = self.speakers_ids_dict[src_id]
            tar_speaker = self.speakers_ids_dict[tar_id]

            src_wav_filename = samples["src_wav_filename"]
            src_filename = src_wav_filename.numpy()[0].decode().replace(".npz","")

            gen_coded_sp = self.model.convert(src_coded_sp, tar_speaker_onehot)
            gen_coded_sp = tf.transpose(tf.squeeze(gen_coded_sp), [1, 0])
            coded_sp = self.feature_normalizer(gen_coded_sp, str(tar_speaker), reverse=True)

            def apply_f0_cmvn(cmvn_dict, feat_data, src_speaker, tar_speaker):
                if tar_speaker not in cmvn_dict:
                    print("tar_speaker not in cmvn_dict!")
                    return feat_data
                f0 = feat_data.numpy()
                src_mean = cmvn_dict[src_speaker][2]
                src_var = cmvn_dict[src_speaker][3]
                tar_mean = cmvn_dict[tar_speaker][2]
                tar_var = cmvn_dict[tar_speaker][3]
                f0_converted = np.exp((np.ma.log(f0) - src_mean) / np.sqrt(src_var) * np.sqrt(tar_var) + tar_mean)
                return f0_converted
            f0 = apply_f0_cmvn(self.feature_normalizer.cmvn_dict, src_f0, str(src_speaker), str(tar_speaker))

            # Restoration of sp characteristics
            c = []
            for one_slice in coded_sp:
                one_slice = np.ascontiguousarray(one_slice, dtype=np.float64).reshape(1, -1)
                decoded_sp = pyworld.decode_spectral_envelope(one_slice, self.fs, fft_size=self.fft_size)
                c.append(decoded_sp)
            sp = np.concatenate((c), axis=0)
            f0 = np.squeeze(f0, axis=(0,)).astype(np.float64)
            src_ap = np.squeeze(src_ap.numpy(), axis=(0,)).astype(np.float64)

            # Remove the extra padding at the end of the sp feature
            sp = sp[:src_ap.shape[0], :]
            # sp: T,fft_size//2+1   f0: T   ap: T,fft_size//2+1
            synwav = pyworld.synthesize(f0, sp, src_ap, self.fs)

            wavname = src_speaker + "_" + tar_speaker + "_" + src_filename  + ".wav"
            wavfolder = os.path.join(self.hparams.output_directory)
            if not os.path.exists(wavfolder):
                os.makedirs(wavfolder)
            wavpath = os.path.join(wavfolder, wavname)

            librosa.output.write_wav(wavpath, synwav, sr=self.fs)
            print("generate wav:", wavpath)
>>>>>>> 3b3e2a08
<|MERGE_RESOLUTION|>--- conflicted
+++ resolved
@@ -315,7 +315,6 @@
         logging.info("model computation elapsed: %s" % total_elapsed)
 
 
-<<<<<<< HEAD
 class SpeakerSolver(BaseSolver):
     """ SpeakerSolver
     inference solver for speaker recognition
@@ -360,7 +359,8 @@
             )
             logging.info(reports)
         logging.info("model computation elapsed: %s" % total_elapsed)
-=======
+
+
 class GanSolver(BaseSolver):
     """ Gan Solver.
     """
@@ -541,4 +541,3 @@
 
             librosa.output.write_wav(wavpath, synwav, sr=self.fs)
             print("generate wav:", wavpath)
->>>>>>> 3b3e2a08
